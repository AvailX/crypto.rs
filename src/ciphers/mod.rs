--- conflicted
+++ resolved
@@ -14,12 +14,8 @@
 pub mod aes;
 
 #[cfg(feature = "aes-kw")]
-<<<<<<< HEAD
 #[cfg_attr(docsrs, doc(cfg(feature = "aes-kw")))]
-pub mod aes_kw;
-=======
 pub mod aes_kw;
 
 #[cfg(feature = "cipher")]
-pub mod traits;
->>>>>>> 9690eaed
+pub mod traits;